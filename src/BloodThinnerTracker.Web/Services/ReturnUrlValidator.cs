using System;
using System.Net;

namespace BloodThinnerTracker.Web.Services;

public static class ReturnUrlValidator
{
    // Validate the incoming raw returnUrl query parameter value.
    // Returns normalized path (starts with '/') when valid.
    public static ReturnUrlValidationResult Validate(string? raw)
    {
        if (string.IsNullOrWhiteSpace(raw))
            return new ReturnUrlValidationResult(false, null, "missing");

        // Decode once
        string decoded;
        try
        {
            // Use WebUtility to decode percent-encoding
            decoded = WebUtility.UrlDecode(raw);
        }
        catch (ArgumentException)
        {
            return new ReturnUrlValidationResult(false, null, "malformed");
        }

        if (string.IsNullOrWhiteSpace(decoded))
            return new ReturnUrlValidationResult(false, null, "malformed");

        // Reject protocol-relative leading '//' which may appear after decode
        if (decoded.StartsWith("//"))
            return new ReturnUrlValidationResult(false, null, "protocol-relative");

        // Reject javascript: or data: schemes or other absolute URIs
        var colonIndex = decoded.IndexOf(':');
        if (colonIndex > 0)
        {
            // If there's a colon before any slash, treat as scheme
            var firstSlash = decoded.IndexOf('/');
            if (firstSlash == -1 || colonIndex < firstSlash)
                return new ReturnUrlValidationResult(false, null, "invalid-scheme");
        }

        // Check for suspicious double-encoding that would yield leading '/'
        // e.g., %252F%2Fevil -> decodes to %2F%2Fevil -> after another decode starts with //
        if (decoded.IndexOf('%') >= 0)
        {
            // If second decode yields leading '/' or '//' or scheme, reject
            // HttpUtility.UrlDecode is safe and doesn't throw for malformed input
            var second = HttpUtility.UrlDecode(decoded);
            if (second.StartsWith("//"))
                return new ReturnUrlValidationResult(false, null, "double-encoded");
            var idx = second.IndexOf(':');
            if (idx > 0)
            {
                var second = WebUtility.UrlDecode(decoded);
                if (second.StartsWith("//"))
                    return new ReturnUrlValidationResult(false, null, "double-encoded");
<<<<<<< HEAD
=======
                var idx = second.IndexOf(':');
                if (idx > 0)
                {
                    var fs = second.IndexOf('/');
                    if (fs == -1 || idx < fs)
                        return new ReturnUrlValidationResult(false, null, "double-encoded");
                }
            }
            catch (ArgumentException)
            {
                return new ReturnUrlValidationResult(false, null, "double-encoded");
>>>>>>> eff40bbd
            }
        }

        // Must start with single '/'
        if (!decoded.StartsWith('/'))
            return new ReturnUrlValidationResult(false, null, "not-relative");

        // Normalize: remove duplicate slashes at start
        var normalized = '/' + decoded.TrimStart('/');

        // Optionally enforce a max length
        if (normalized.Length > 2000)
            return new ReturnUrlValidationResult(false, null, "too-long");

        return new ReturnUrlValidationResult(true, normalized, null);
    }
}<|MERGE_RESOLUTION|>--- conflicted
+++ resolved
@@ -56,20 +56,6 @@
                 var second = WebUtility.UrlDecode(decoded);
                 if (second.StartsWith("//"))
                     return new ReturnUrlValidationResult(false, null, "double-encoded");
-<<<<<<< HEAD
-=======
-                var idx = second.IndexOf(':');
-                if (idx > 0)
-                {
-                    var fs = second.IndexOf('/');
-                    if (fs == -1 || idx < fs)
-                        return new ReturnUrlValidationResult(false, null, "double-encoded");
-                }
-            }
-            catch (ArgumentException)
-            {
-                return new ReturnUrlValidationResult(false, null, "double-encoded");
->>>>>>> eff40bbd
             }
         }
 
