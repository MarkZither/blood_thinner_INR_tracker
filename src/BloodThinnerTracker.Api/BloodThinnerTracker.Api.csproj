--- conflicted
+++ resolved
@@ -29,11 +29,7 @@
     <PackageReference Include="Microsoft.AspNetCore.Authentication.JwtBearer" Version="10.0.0-rc.2.25502.107" />
     <PackageReference Include="Microsoft.AspNetCore.Authentication.Google" Version="10.0.0-rc.2.25502.107" />
     <PackageReference Include="Microsoft.AspNetCore.Authentication.OpenIdConnect" Version="10.0.0-rc.2.25502.107" />
-<<<<<<< HEAD
-    <!-- Updated to fix vulnerability GHSA-rpq8-q44m-2rpg -->
-=======
     <!-- Updated to fix vulnerability GHSA-rpq8-q44m-2rpg - using latest stable version -->
->>>>>>> bf59cf9d
     <PackageReference Include="Microsoft.Identity.Web" Version="3.6.1" />
     <PackageReference Include="System.IdentityModel.Tokens.Jwt" Version="8.2.1" />
   </ItemGroup>
