# quickstart.md

This quickstart shows the minimal steps to add installability to the Blazor Server app for Phase 1.

1. Add manifest file at `wwwroot/manifest.webmanifest` with content similar to:

```json
{
  "name": "Blood Thinner Tracker",
  "short_name": "INR Tracker",
  "start_url": "/",
  "display": "standalone",
  "background_color": "#ffffff",
  "theme_color": "#1976d2",
  "icons": [
    { "src": "icons/icon-192.svg", "sizes": "192x192", "type": "image/svg+xml" },
    { "src": "icons/icon-512.svg", "sizes": "512x512", "type": "image/svg+xml" }
  ]
}
```

2. Add icons to `wwwroot/icons/` (192x192 and 512x512 PNG). Ensure images are optimized and appropriately licensed.

3. Add `service-worker.js` to `wwwroot/` with a minimal caching strategy that ONLY caches whitelisted static assets:

```javascript
const CACHE_NAME = 'inr-static-v1';
const ASSETS = [
  '/',
  '/manifest.webmanifest',
  '/icons/icon-192.png',
  '/icons/icon-512.png',
  '/css/app.css',
  '/js/app.js'
];

self.addEventListener('install', event => {
  event.waitUntil(caches.open(CACHE_NAME).then(cache => cache.addAll(ASSETS)));
});

self.addEventListener('fetch', event => {
  const url = new URL(event.request.url);
  // Only serve cached assets from our static list
  if (ASSETS.includes(url.pathname) || ASSETS.includes(url.pathname + '/')) {
    event.respondWith(caches.match(event.request).then(r => r || fetch(event.request)));
  }
  // Otherwise, do nothing (network-first). Never cache API responses or user data.
});
```

<<<<<<< HEAD
4. Register the service worker in the layout component (`MainLayout.razor`) by adding a script block at the end of the component:
=======
4. Register the service worker in the `MainLayout.razor` component by adding a script block at the bottom:
>>>>>>> d501ca7f

```html
<script>
  if ('serviceWorker' in navigator) {
    window.addEventListener('load', function() {
      navigator.serviceWorker.register('/service-worker.js').then(function(reg) {
        console.log('Service worker registered.', reg);
      }).catch(function(err) { console.error('SW reg failed:', err); });
    });
  }
</script>
```

<<<<<<< HEAD
5. Reference the manifest in the HTML head (`App.razor` head section):
=======
5. Reference the manifest in the HTML head (can be added dynamically via script in `MainLayout.razor` or statically in `App.razor`):
>>>>>>> d501ca7f

```html
<link rel="manifest" href="/manifest.webmanifest">
<meta name="theme-color" content="#594AE2">
```

6. Add inline contextual help (Phase 1 canonical UX): small link/button in the header that opens a modal with platform-specific steps for Add to Home Screen / Create Shortcut.

7. Tests: run manual installation flows on Chrome/Edge (desktop + Android) and Safari (iOS). Add a Playwright test to ensure manifest is served and service worker registration endpoint returns 200.<|MERGE_RESOLUTION|>--- conflicted
+++ resolved
@@ -48,11 +48,7 @@
 });
 ```
 
-<<<<<<< HEAD
-4. Register the service worker in the layout component (`MainLayout.razor`) by adding a script block at the end of the component:
-=======
 4. Register the service worker in the `MainLayout.razor` component by adding a script block at the bottom:
->>>>>>> d501ca7f
 
 ```html
 <script>
@@ -66,11 +62,7 @@
 </script>
 ```
 
-<<<<<<< HEAD
-5. Reference the manifest in the HTML head (`App.razor` head section):
-=======
 5. Reference the manifest in the HTML head (can be added dynamically via script in `MainLayout.razor` or statically in `App.razor`):
->>>>>>> d501ca7f
 
 ```html
 <link rel="manifest" href="/manifest.webmanifest">
